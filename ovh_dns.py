#!/usr/bin/env python
# -*- coding: utf-8 -*-

# ovh_dns, an Ansible module for managing OVH DNS records
# Copyright (C) 2014, Carlos Izquierdo <gheesh@gheesh.org>
#
# This program is free software; you can redistribute it and/or modify
# it under the terms of the GNU General Public License as published by
# the Free Software Foundation; either version 3 of the License, or
# (at your option) any later version.
#
# This program is distributed in the hope that it will be useful,
# but WITHOUT ANY WARRANTY; without even the implied warranty of
# MERCHANTABILITY or FITNESS FOR A PARTICULAR PURPOSE.  See the
# GNU General Public License for more details.
#
# You should have received a copy of the GNU General Public License
# along with this program; if not, write to the Free Software Foundation,
# Inc., 51 Franklin Street, Fifth Floor, Boston, MA 02110-1301  USA

from __future__ import print_function

DOCUMENTATION = '''
---
module: ovh_dns
author: Carlos Izquierdo
short_description: Manage OVH DNS records
description:
    - Manage OVH (French European hosting provider) DNS records
requirements: [ "ovh" ]
options:
    create:
        required: false
        description:
            - If 'state' == 'present' and 'replace' is not empty then create the record
    domain:
        required: true
        description:
            - Name of the domain zone
    name:
        required: true
        description:
            - Name of the DNS record
    value:
        required: true if present/append
        description:
            - Value of the DNS record (i.e. what it points to)
            - If None with 'present' then deletes ALL records at 'name'
    removes:
        required: false
        description:
            - specifies a regex pattern to match for bulk deletion
    replace:
        required: true if present and multi records found
            - Old value of the DNS record (i.e. what it points to now)
            - Accept regex
    ttl:
        required: false
        description:
            - value of record TTL value in seconds (defaults to 3600) 
    type:
        required: true if present/append
        choices: ['A', 'AAAA', 'CAA', 'CNAME', 'DKIM', 'LOC', 'MX', 'NAPTR', 'NS', 'PTR', 'SPF', 'SRV', 'SSHFP', 'TLSA', 'TXT']
        description:
            - Type of DNS record (A, AAAA, PTR, CNAME, etc.)
    state:
        required: false
        default: present
        choices: ['present', 'absent', 'append']
        description:
            - Determines wether the record is to be created/modified or deleted
'''

EXAMPLES = '''
# Create a typical A record
- ovh_dns: state=present domain=mydomain.com name=db1 value=10.10.10.10

# Create a CNAME record
- ovh_dns: state=present domain=mydomain.com name=dbprod type=cname value=db1

# Delete an existing record, must specify all parameters
- ovh_dns: state=absent domain=mydomain.com name=dbprod type=cname value=db1

# Delete all TXT records matching '^_acme-challenge.*$' regex
- ovh_dns: state=absent domain=mydomain.com name='' type=TXT removes='^_acme-challenge.*'
'''


import sys
import re
import yaml

try:
    import ovh
except ImportError:
    print("failed=True msg='ovh required for this module'")
    sys.exit(1)


# TODO: Try to automate this in case the supplied credentials are not valid
def get_credentials():
    """This function is used to obtain an authentication token.
    It should only be called once."""
    client = ovh.Client()
    access_rules = [
        {'method': 'GET', 'path': '/domain/*'},
        {'method': 'PUT', 'path': '/domain/*'},
        {'method': 'POST', 'path': '/domain/*'},
        {'method': 'DELETE', 'path': '/domain/*'},
    ]
    validation = client.request_consumerkey(access_rules)
    # print("Your consumer key is {}".format(validation['consumerKey']))
    # print("Please visit {} to validate".format(validation['validationUrl']))
    return validation['consumerKey']


def get_domain_records(client, domain, fieldtype=None, subDomain=None):
    """Obtain all records for a specific domain"""
    records = {}

    params = {}

    # List all ids and then get info for each one
<<<<<<< HEAD
    if subDomain == None:
        params.pop('subDomain')
    if not fieldtype:
        params.pop('fieldType')
=======
    if subDomain is not None:
        params['subDomain'] = subDomain
    if fieldtype is not None:
        params['fieldType'] = fieldtype
>>>>>>> 15bde4ac

    record_ids = client.get('/domain/zone/{}/record'.format(domain),
                            **params)
    for record_id in record_ids:
        info = client.get('/domain/zone/{}/record/{}'.format(domain, record_id))
        records[record_id] = info

    return records


def count_type(records, fieldtype=['A', 'AAAA']):
    i = 0
    for id in records:
        if records[id]['fieldType'] in fieldtype:
            i+=1
    return i


def main():
    module = AnsibleModule(
        argument_spec=dict(
            domain=dict(required=True),
            name=dict(required=True),
            state=dict(default='present', choices=['present', 'absent', 'append']),
            type=dict(default=None, choices=['A', 'AAAA', 'CNAME', 'CAA', 'DKIM', 'LOC', 'MX', 'NAPTR', 'NS', 'PTR', 'SPF', 'SRV', 'SSHFP', 'TXT', 'TLSA']),
            removes=dict(default=None),
            replace=dict(default=None),
            value=dict(default=None),
            create=dict(default=False, type='bool'),
            ttl=dict(default=3600, type='int'),
        ),
        supports_check_mode=True
    )
    results = dict(
        changed=False,
        msg='',
        records='',
        response='',
        original_message=module.params['name'],
        diff={}
    )
    response = []

    # Get parameters
    domain = module.params.get('domain')
    name = module.params.get('name')
    state = module.params.get('state')
    fieldtype = module.params.get('type')
    targetval = module.params.get('value')
    removes = module.params.get('removes')
    ttlval = module.params.get('ttl')
    oldtargetval = module.params.get('replace')
    create = module.params.get('create')

    # Connect to OVH API
    client = ovh.Client()

    # Check that the domain exists
    domains = client.get('/domain/zone')
    if domain not in domains:
        module.fail_json(msg='Domain {} does not exist'.format(domain))

    # Obtain all domain records to check status against what is demanded
    records = get_domain_records(client, domain, fieldtype, name)

    # Remove a record(s)
    if state == 'absent':

        if len(name) == 0 and not removes:
            module.fail_json(msg='wildcard delete not allowed')

        if not records:
            module.exit_json(changed=False)

        # Delete same target
        rn = None
        rv = None
        if removes:
            rn = re.compile(removes, re.IGNORECASE)
        else:
            rn = re.compile("^{}$".format(name), re.IGNORECASE)
        if targetval:
            rv = re.compile(targetval, re.IGNORECASE)
        else:
            rv = re.compile(r'.*')

        tmprecords = records.copy()
        for id in records:
            if not rn.match(records[id]['subDomain']) or not rv.match(records[id]['target']):
                tmprecords.pop(id)
        records = tmprecords

        results['delete'] = records
        if records:
            before_records=[]
            # Remove the ALL record
            for id in records:
                before_records.append(dict(
                    domain=domain,
                    fieldType=records[id]['fieldType'],
                    subDomain=records[id]['subDomain'],
                    target=records[id]['target'],
                    ttl=records[id]['ttl'],
                    ))
                if not module.check_mode:
                    client.delete('/domain/zone/{}/record/{}'.format(domain, id))
            if not module.check_mode:
                client.post('/domain/zone/{}/refresh'.format(domain))
            results['changed'] = True
            results['diff']['before'] = yaml.dump(before_records)
            results['diff']['after'] = ''
        module.exit_json(**results)

    # Add / modify a record
    elif state in ['present', 'append']:

        # Since we are inserting a record, we need a target
        if targetval is None:
            module.fail_json(msg='Did not specify a value')
        if fieldtype is None:
            module.fail_json(msg='Did not specify a type')

        # Does the record exist already? Yes
        if records:
            for id in records:
                if records[id]['target'].lower() == targetval.lower() and records[id]['ttl'] == ttlval:
                    # The record is already as requested, no need to change anything
                    module.exit_json(changed=False)

            # list records modify in end
            oldrecords = {}
            if state == 'present':
                if oldtargetval:
                    r = re.compile(oldtargetval, re.IGNORECASE)
                for id in records:
                    # update target
                    if oldtargetval:
                        if re.match(r, records[id]['target']):
                            oldrecords.update({id: records[id]})
                    # uniq update
                    else:
                        oldrecords.update({id: records[id]})
                if oldtargetval and not oldrecords and not create:
                    module.fail_json(msg='Old record not match, use append ?')

            if oldrecords:
                before_records = []
                # FIXME: check if all records as same fieldType not A/AAAA and CNAME
                # if fieldtype in ['A', 'AAAA', 'CNAME']:
                #     oldA = count_type(records)
                #     oldC = count_type(records, 'CNAME')
                #     newA = count_type(oldrecords)
                #     newC = count_type(oldrecords, 'CNAME')
                #     check = True
                #     if oldA > 0 and newC > 0 and oldA != newC:
                #         check = False
                #     if oldC > 0 and newA > 0 and oldC != newA:
                #         check = False
                #     if not check:
                #         module.fail_json(msg='The subdomain already uses a DNS record.  You can not register a {} field because of an incompatibility.'.format(fieldType))

                # Delete all records and re-create the record
                newrecord = dict(
                        fieldType=fieldtype,
                        subDomain=name,
                        target=targetval,
                        ttl=ttlval
                        )
                for id in oldrecords:
                    before_records.append(dict(
                        domain=domain,
                        fieldType=oldrecords[id]['fieldType'],
                        subDomain=oldrecords[id]['subDomain'],
                        target=oldrecords[id]['target'],
                        ttl=oldrecords[id]['ttl'],
                        ))
                    if not module.check_mode:
                        client.delete('/domain/zone/{}/record/{}'.format(domain, id))
                if not module.check_mode:
                    response.append({'delete': oldrecords})

                    res = client.post('/domain/zone/{}/record'.format(domain), **newrecord)
                    response.append(res)
                    # Refresh the zone and exit
                    client.post('/domain/zone/{}/refresh'.format(domain))
                    results['response'] = response
                results['diff']['before'] = yaml.dump(before_records)
                after = [newrecord]
                after[0]['domain'] = domain
                results['diff']['after'] = yaml.dump(after)
                results['changed'] = True
                module.exit_json(**results)
        # end records exist

        # Add record
        if state == 'append' or not records:
            newrecord = dict(
                    fieldType=fieldtype,
                    subDomain=name,
                    target=targetval,
                    ttl=ttlval
                    )
            if not module.check_mode:
                # Add the record
                res = client.post('/domain/zone/{}/record'.format(domain), **newrecord)
                response.append(res)
                client.post('/domain/zone/{}/refresh'.format(domain))
            results['diff']['before'] = ''
            after = dict(newrecord)
            after['domain'] = domain
            results['diff']['after'] = yaml.dump(after)
            results['changed'] = True

        results['response'] = response
        module.exit_json(**results)
        # end state == 'present'

    # We should never reach here
    results['msg'] = 'Internal ovh_dns module error'
    module.fail_json(**results)


# import module snippets
from ansible.module_utils.basic import *

main()<|MERGE_RESOLUTION|>--- conflicted
+++ resolved
@@ -121,17 +121,10 @@
     params = {}
 
     # List all ids and then get info for each one
-<<<<<<< HEAD
-    if subDomain == None:
-        params.pop('subDomain')
-    if not fieldtype:
-        params.pop('fieldType')
-=======
     if subDomain is not None:
         params['subDomain'] = subDomain
     if fieldtype is not None:
         params['fieldType'] = fieldtype
->>>>>>> 15bde4ac
 
     record_ids = client.get('/domain/zone/{}/record'.format(domain),
                             **params)
